FROM maven:3.5-jdk-8-alpine
MAINTAINER Stian Soiland-Reyes <stain@apache.org>

# Build-time metadata as defined at http://label-schema.org
ARG BUILD_DATE
ARG VCS_REF
ARG VERSION
LABEL org.label-schema.build-date=$BUILD_DATE \
  org.label-schema.name="CWL Viewer" \
  org.label-schema.description="Viewer of Common Workflow Language" \
  org.label-schema.url="https://view.commonwl.org/" \
  org.label-schema.vcs-ref=$VCS_REF \
  org.label-schema.vcs-url="https://github.com/common-workflow-language/cwlviewer" \
  org.label-schema.vendor="Common Workflow Language project" \
  org.label-schema.version=$VERSION \
  org.label-schema.schema-version="1.0"


RUN apk add --update graphviz ttf-freefont py2-pip gcc python2-dev libc-dev && rm -rf /var/cache/apk/*


<<<<<<< HEAD
RUN pip install cwltool
=======
RUN pip install cwltool html5lib
# cwl-refrunner?
>>>>>>> 3f251cbe

RUN cwltool --version

RUN mkdir /usr/share/maven/ref/repository

RUN mkdir -p /usr/src/app
WORKDIR /usr/src/app

# Top-level files (ignoring .git etc)
ADD pom.xml LICENSE.md NOTICE.md README.md /usr/src/app/

# add src/ (which often change)
ADD src /usr/src/app/src
# Skip tests while building as that requires a local mongodb
RUN mvn clean package -DskipTests && cp target/cwlviewer-*.jar /usr/lib/cwlviewer.jar && rm -rf target

# NOTE: ~/.m2/repository is a VOLUME and so will be deleted anyway
# This also means that every docker build downloads all of it..

WORKDIR /tmp

EXPOSE 8080

# Expects mongodb on port 27017
ENV SPRING_DATA_MONGODB_HOST=mongo
ENV SPRING_DATA_MONGODB_PORT=27017
CMD ["/usr/bin/java", "-jar", "/usr/lib/cwlviewer.jar"]<|MERGE_RESOLUTION|>--- conflicted
+++ resolved
@@ -19,12 +19,7 @@
 RUN apk add --update graphviz ttf-freefont py2-pip gcc python2-dev libc-dev && rm -rf /var/cache/apk/*
 
 
-<<<<<<< HEAD
-RUN pip install cwltool
-=======
 RUN pip install cwltool html5lib
-# cwl-refrunner?
->>>>>>> 3f251cbe
 
 RUN cwltool --version
 
