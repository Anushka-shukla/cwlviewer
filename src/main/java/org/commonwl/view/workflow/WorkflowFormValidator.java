/*
 * Licensed to the Apache Software Foundation (ASF) under one
 * or more contributor license agreements.  See the NOTICE file
 * distributed with this work for additional information
 * regarding copyright ownership.  The ASF licenses this file
 * to you under the Apache License, Version 2.0 (the
 * "License"); you may not use this file except in compliance
 * with the License.  You may obtain a copy of the License at
 *
 *   http://www.apache.org/licenses/LICENSE-2.0
 *
 * Unless required by applicable law or agreed to in writing,
 * software distributed under the License is distributed on an
 * "AS IS" BASIS, WITHOUT WARRANTIES OR CONDITIONS OF ANY
 * KIND, either express or implied.  See the License for the
 * specific language governing permissions and limitations
 * under the License.
 */

package org.commonwl.view.workflow;

import org.apache.commons.lang.StringUtils;
import org.commonwl.view.git.GitDetails;
import org.slf4j.Logger;
import org.slf4j.LoggerFactory;
import org.springframework.stereotype.Component;
import org.springframework.validation.Errors;
import org.springframework.validation.ValidationUtils;

import java.util.regex.Matcher;
import java.util.regex.Pattern;

/**
 * Runs validation on the workflow form from the main page
 */
@Component
public class WorkflowFormValidator {

    private final Logger logger = LoggerFactory.getLogger(this.getClass());

    // URL validation for cwl files on Github
    private static final String GITHUB_CWL_REGEX = "^https?:\\/\\/github\\.com\\/([A-Za-z0-9_.-]+)\\/([A-Za-z0-9_.-]+)\\/?(?:tree|blob)\\/([^/]+)(?:\\/(.+\\.cwl))$";
    private static final Pattern githubCwlPattern = Pattern.compile(GITHUB_CWL_REGEX);

    // URL validation for directories on Github
    private static final String GITHUB_DIR_REGEX = "^https?:\\/\\/github\\.com\\/([A-Za-z0-9_.-]+)\\/([A-Za-z0-9_.-]+)\\/?(?:(?:tree|blob)\\/([^/]+)\\/?(.*)?)?$";
    private static final Pattern githubDirPattern = Pattern.compile(GITHUB_DIR_REGEX);

    // URL validation for cwl files on Gitlab
    private static final String GITLAB_CWL_REGEX = "^https?:\\/\\/gitlab\\.com\\/([A-Za-z0-9_.-]+)\\/([A-Za-z0-9_.-]+)\\/?(?:tree|blob)\\/([^/]+)(?:\\/(.+\\.cwl))$";
    private static final Pattern gitlabCwlPattern = Pattern.compile(GITLAB_CWL_REGEX);

    // URL validation for directories on Gitlab
    private static final String GITLAB_DIR_REGEX = "^https?:\\/\\/gitlab\\.com\\/([A-Za-z0-9_.-]+)\\/([A-Za-z0-9_.-]+)\\/?(?:(?:tree|blob)\\/([^/]+)\\/?(.*)?)?$";
    private static final Pattern gitlabDirPattern = Pattern.compile(GITLAB_DIR_REGEX);

    // Generic Git URL validation
    private static final String GIT_REPO_REGEX = "^((git|ssh|http(s)?)|(git@[\\w\\.]+))(:(//)?)([\\w\\.@\\:/\\-~]+)(\\.git)(/)?$";
    private static final Pattern gitRepoPattern = Pattern.compile(GIT_REPO_REGEX);

    /**
     * Validates a WorkflowForm to ensure the URL is not empty and links to a cwl file
     * @param form The given WorkflowForm
     * @param e Any errors from validation
     */
    public GitDetails validateAndParse(WorkflowForm form, Errors e) {
        ValidationUtils.rejectIfEmptyOrWhitespace(e, "url", "url.emptyOrWhitespace");

        // If not null and isn't just whitespace
        if (!e.hasErrors()) {

            // Override if specific branch or path is given in the form
            String repoUrl = null;
            String branch = null;
            String path = null;
            if (!isEmptyOrWhitespace(form.getBranch())) {
                branch = form.getBranch();
            }
            if (!isEmptyOrWhitespace(form.getPath())) {
                path = form.getPath();
            }

            // Github URL
            Matcher m = githubCwlPattern.matcher(form.getUrl());
            if (m.find()) {
                repoUrl = "https://github.com/" + m.group(1) + "/" + m.group(2) + ".git";
                if (branch == null) branch = m.group(3);
                if (path == null) path = m.group(4);
            }

            // Gitlab URL
            m = gitlabCwlPattern.matcher(form.getUrl());
            if (m.find()) {
                repoUrl = "https://gitlab.com/" + m.group(1) + "/" + m.group(2) + ".git";
                if (branch == null) branch = m.group(3);
                if (path == null) path = m.group(4);
            }

            // Github Dir URL
            m = githubDirPattern.matcher(form.getUrl());
<<<<<<< HEAD
            if (m.find()) {
                repoUrl = "https://github.com/" + m.group(1) + "/" + m.group(2) + ".git";
=======
            if (m.find() && ! m.group(2).endsWith(".git")) {
                String repoUrl = "https://github.com/" + m.group(1) + "/" + m.group(2) + ".git";
>>>>>>> 055d20c2
                if (branch == null) branch = m.group(3);
                if (path == null) path = m.group(4);
            }

            // Gitlab Dir URL
            m = gitlabDirPattern.matcher(form.getUrl());
<<<<<<< HEAD
            if (m.find()) {
                repoUrl = "https://gitlab.com/" + m.group(1) + "/" + m.group(2) + ".git";
=======
            if (m.find() && ! m.group(2).endsWith(".git")) {
                String repoUrl = "https://gitlab.com/" + m.group(1) + "/" + m.group(2) + ".git";
>>>>>>> 055d20c2
                if (branch == null) branch = m.group(3);
                if (path == null) path = m.group(4);
            }

            // Split off packed ID if present
            if (repoUrl != null) {
                String[] pathSplit = path.split("#");
                GitDetails details = new GitDetails(repoUrl, branch, path);
                if (pathSplit.length > 1) {
                    details.setPath(pathSplit[pathSplit.length - 2]);
                    details.setPackedId(pathSplit[pathSplit.length - 1]);
                }
                return details;
            }

            // General Git details if didn't match the above
            ValidationUtils.rejectIfEmptyOrWhitespace(e, "branch", "branch.emptyOrWhitespace");
            if (!e.hasErrors()) {
                m = gitRepoPattern.matcher(form.getUrl());
                if (m.find()) {
                    return new GitDetails(form.getUrl(), form.getBranch(), form.getPath());
                }
            }

        }

        // Errors will stop this being used anyway
        return null;
    }

    /**
     * Checks if a string is empty or whitespace
     * @param str The string to be checked
     * @return Whether the string is empty or whitespace
     */
    private boolean isEmptyOrWhitespace(String str) {
        return (str == null ||
                str.length() == 0 ||
                StringUtils.isWhitespace(str));
    }
}<|MERGE_RESOLUTION|>--- conflicted
+++ resolved
@@ -98,26 +98,16 @@
 
             // Github Dir URL
             m = githubDirPattern.matcher(form.getUrl());
-<<<<<<< HEAD
-            if (m.find()) {
+            if (m.find() && ! m.group(2).endsWith(".git")) {
                 repoUrl = "https://github.com/" + m.group(1) + "/" + m.group(2) + ".git";
-=======
-            if (m.find() && ! m.group(2).endsWith(".git")) {
-                String repoUrl = "https://github.com/" + m.group(1) + "/" + m.group(2) + ".git";
->>>>>>> 055d20c2
                 if (branch == null) branch = m.group(3);
                 if (path == null) path = m.group(4);
             }
 
             // Gitlab Dir URL
             m = gitlabDirPattern.matcher(form.getUrl());
-<<<<<<< HEAD
-            if (m.find()) {
+            if (m.find() && ! m.group(2).endsWith(".git")) {
                 repoUrl = "https://gitlab.com/" + m.group(1) + "/" + m.group(2) + ".git";
-=======
-            if (m.find() && ! m.group(2).endsWith(".git")) {
-                String repoUrl = "https://gitlab.com/" + m.group(1) + "/" + m.group(2) + ".git";
->>>>>>> 055d20c2
                 if (branch == null) branch = m.group(3);
                 if (path == null) path = m.group(4);
             }
