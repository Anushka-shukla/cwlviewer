/*
 * Licensed to the Apache Software Foundation (ASF) under one
 * or more contributor license agreements.  See the NOTICE file
 * distributed with this work for additional information
 * regarding copyright ownership.  The ASF licenses this file
 * to you under the Apache License, Version 2.0 (the
 * "License"); you may not use this file except in compliance
 * with the License.  You may obtain a copy of the License at
 *
 *   http://www.apache.org/licenses/LICENSE-2.0
 *
 * Unless required by applicable law or agreed to in writing,
 * software distributed under the License is distributed on an
 * "AS IS" BASIS, WITHOUT WARRANTIES OR CONDITIONS OF ANY
 * KIND, either express or implied.  See the License for the
 * specific language governing permissions and limitations
 * under the License.
 */

package org.commonwl.view.workflow;

<<<<<<< HEAD
import java.io.File;
import java.io.IOException;
import java.nio.file.Files;
import java.nio.file.Path;
import java.nio.file.Paths;
import java.util.ArrayList;
import java.util.Calendar;
import java.util.Date;
import java.util.List;

import org.apache.jena.query.QuerySolution;
import org.apache.jena.query.ResultSet;
=======
>>>>>>> 6196d341
import org.commonwl.view.cwl.CWLService;
import org.commonwl.view.cwl.CWLToolRunner;
import org.commonwl.view.cwl.CWLToolStatus;
import org.commonwl.view.cwl.RDFService;
import org.commonwl.view.git.GitDetails;
import org.commonwl.view.git.GitSemaphore;
import org.commonwl.view.git.GitService;
import org.commonwl.view.graphviz.GraphVizService;
import org.commonwl.view.researchobject.ROBundleFactory;
import org.commonwl.view.researchobject.ROBundleNotFoundException;
import org.eclipse.jgit.api.Git;
import org.eclipse.jgit.api.errors.GitAPIException;
import org.eclipse.jgit.api.errors.RefNotFoundException;
import org.slf4j.Logger;
import org.slf4j.LoggerFactory;
import org.springframework.beans.factory.annotation.Autowired;
import org.springframework.beans.factory.annotation.Value;
import org.springframework.core.io.FileSystemResource;
import org.springframework.data.domain.Page;
import org.springframework.data.domain.Pageable;
import org.springframework.stereotype.Service;

import java.io.File;
import java.io.IOException;
import java.nio.file.Files;
import java.nio.file.Path;
import java.nio.file.Paths;
import java.util.ArrayList;
import java.util.Calendar;
import java.util.Date;
import java.util.List;

@Service
public class WorkflowService {

    private final Logger logger = LoggerFactory.getLogger(this.getClass());

    private final GitService gitService;
    private final CWLService cwlService;
    private final WorkflowRepository workflowRepository;
    private final QueuedWorkflowRepository queuedWorkflowRepository;
    private final ROBundleFactory ROBundleFactory;
    private final GraphVizService graphVizService;
    private final CWLToolRunner cwlToolRunner;
    private final GitSemaphore gitSemaphore;
    private final int cacheDays;
    private final RDFService rdfService;

    @Autowired
    public WorkflowService(GitService gitService,
                           CWLService cwlService,
                           WorkflowRepository workflowRepository,
                           QueuedWorkflowRepository queuedWorkflowRepository,
                           ROBundleFactory ROBundleFactory,
                           GraphVizService graphVizService,
                           CWLToolRunner cwlToolRunner,
                           GitSemaphore gitSemaphore,
            @Value("${cacheDays}") int cacheDays, RDFService rdfService) {
        this.gitService = gitService;
        this.cwlService = cwlService;
        this.workflowRepository = workflowRepository;
        this.queuedWorkflowRepository = queuedWorkflowRepository;
        this.ROBundleFactory = ROBundleFactory;
        this.graphVizService = graphVizService;
        this.cwlToolRunner = cwlToolRunner;
        this.cacheDays = cacheDays;
        this.gitSemaphore = gitSemaphore;
        this.rdfService = rdfService;
    }

    /**
     * Gets a page of all workflows from the database
     * @param pageable The details of the page to be requested
     * @return The resulting page of the workflow entries
     */
    public Page<Workflow> getPageOfWorkflows(Pageable pageable) {
        return workflowRepository.findAllByOrderByRetrievedOnDesc(pageable);
    }

    /**
     * Gets a page of all workflows from the database
     * @param searchString The string to search for
     * @param pageable The details of the page to be requested
     * @return The resulting page of the workflow entries
     */
    public Page<Workflow> searchPageOfWorkflows(String searchString, Pageable pageable) {
        return workflowRepository.findByLabelContainingOrDocContainingIgnoreCase(searchString, searchString, pageable);
    }

    /**
     * Get a workflow from the database by its ID
     * @param id The ID of the workflow
     * @return The model for the workflow
     */
    public Workflow getWorkflow(String id) {
        return workflowRepository.findOne(id);
    }

    /**
     * Get a queued workflow from the database by its ID
     * @param id The ID of the queued workflow
     * @return The model for the queued workflow
     */
    public QueuedWorkflow getQueuedWorkflow(String id) {
        return queuedWorkflowRepository.findOne(id);
    }

    /**
     * Get a queued workflow from the database
     * @param githubInfo Github information for the workflow
     * @return The queued workflow model
     */
    public QueuedWorkflow getQueuedWorkflow(GitDetails githubInfo) {
        QueuedWorkflow queued = queuedWorkflowRepository.findByRetrievedFrom(githubInfo);

        // Slash in branch fix
        boolean slashesInPath = true;
        while (queued == null && slashesInPath) {
            GitDetails correctedForSlash = gitService.transferPathToBranch(githubInfo);
            if (correctedForSlash != null) {
                githubInfo = correctedForSlash;
                queued = queuedWorkflowRepository.findByRetrievedFrom(githubInfo);
            } else {
                slashesInPath = false;
            }
        }

        return queued;
    }

    /**
     * Get a workflow from the database, refreshing it if cache has expired
     * @param gitInfo Git information for the workflow
     * @return The workflow model associated with gitInfo
     */
    public Workflow getWorkflow(GitDetails gitInfo) {
        // Check database for existing workflows from this repository
        Workflow workflow = workflowRepository.findByRetrievedFrom(gitInfo);

        // Slash in branch fix
        boolean slashesInPath = true;
        while (workflow == null && slashesInPath) {
            GitDetails correctedForSlash = gitService.transferPathToBranch(gitInfo);
            if (correctedForSlash != null) {
                gitInfo = correctedForSlash;
                workflow = workflowRepository.findByRetrievedFrom(gitInfo);
            } else {
                slashesInPath = false;
            }
        }

        // Cache update
        if (workflow != null) {
            // Delete the existing workflow if the cache has expired
            if (cacheExpired(workflow)) {
                removeWorkflow(workflow);

                // Add the new workflow if it exists
                try {
                    createQueuedWorkflow(workflow.getRetrievedFrom());

                    // Add the old commit for the purposes of permalinks
                    // TODO: Separate concept of commit from branch ref, see #164
                    GitDetails byOldCommitId = workflow.getRetrievedFrom();
                    byOldCommitId.setBranch(workflow.getLastCommit());
                    if (getQueuedWorkflow(byOldCommitId) == null
                            && getWorkflow(byOldCommitId) == null) {
                        createQueuedWorkflow(byOldCommitId);
                    }

                    workflow = null;
                } catch (Exception e) {
                    // Add back the old workflow if it is broken now
                    logger.error("Could not parse updated workflow " + workflow.getID());
                    workflowRepository.save(workflow);
                }
            }
        }

        return workflow;
    }

    /**
     * Get a list of workflows from a directory
     * @param gitInfo The Git directory information
     * @return The list of workflow overviews
     */
    public List<WorkflowOverview> getWorkflowsFromDirectory(GitDetails gitInfo) throws IOException, GitAPIException {
        List<WorkflowOverview> workflowsInDir = new ArrayList<>();
        try {
            boolean safeToAccess = gitSemaphore.acquire(gitInfo.getRepoUrl());
            Git repo = null;
            while (repo == null) {
                try {
                    repo = gitService.getRepository(gitInfo, safeToAccess);
                } catch (RefNotFoundException ex) {
                    // Attempt slashes in branch fix
                    GitDetails correctedForSlash = gitService.transferPathToBranch(gitInfo);
                    if (correctedForSlash != null) {
                        gitInfo = correctedForSlash;
                    } else {
                        throw ex;
                    }
                }
            }

            Path localPath = repo.getRepository().getWorkTree().toPath();
            Path pathToDirectory = localPath.resolve(gitInfo.getPath()).normalize().toAbsolutePath();
            Path root = Paths.get("/").toAbsolutePath();
            if (pathToDirectory.equals(root)) {
                pathToDirectory = localPath;
            } else if (!pathToDirectory.startsWith(localPath.normalize().toAbsolutePath())) {
                // Prevent path traversal attacks
                throw new WorkflowNotFoundException();
            }

            File directory = new File(pathToDirectory.toString());
            if (directory.exists() && directory.isDirectory()) {
                for (final File file : directory.listFiles()) {
                    int eIndex = file.getName().lastIndexOf('.') + 1;
                    if (eIndex > 0) {
                        String extension = file.getName().substring(eIndex);
                        if (extension.equals("cwl")) {
                            WorkflowOverview overview = cwlService.getWorkflowOverview(file);
                            if (overview != null) {
                                workflowsInDir.add(overview);
                            }
                        }
                    }
                }
            }
        } finally {
            gitSemaphore.release(gitInfo.getRepoUrl());
        }
        return workflowsInDir;
    }

    /**
     * Get the RO bundle for a Workflow, triggering re-download if it does not exist
     * @param gitDetails The origin details of the workflow
     * @return The file containing the RO bundle
     * @throws ROBundleNotFoundException If the RO bundle was not found
     */
    public File getROBundle(GitDetails gitDetails) throws ROBundleNotFoundException {
        // Get workflow from database
        Workflow workflow = getWorkflow(gitDetails);

        // If workflow does not exist or the bundle doesn't yet
        if (workflow == null || workflow.getRoBundlePath() == null) {
            throw new ROBundleNotFoundException();
        }

        // 404 error with retry if the file on disk does not exist
        File bundleDownload = new File(workflow.getRoBundlePath());
        if (!bundleDownload.exists()) {
            // Clear current RO bundle link and create a new one (async)
            workflow.setRoBundlePath(null);
            workflowRepository.save(workflow);
            generateROBundle(workflow);
            throw new ROBundleNotFoundException();
        }

        return bundleDownload;
    }

    /**
     * Builds a new queued workflow from Git
     * @param gitInfo Git information for the workflow
     * @return A queued workflow model
     * @throws GitAPIException Git errors
     * @throws WorkflowNotFoundException Workflow was not found within the repository
     * @throws IOException Other file handling exceptions
     */
    public QueuedWorkflow createQueuedWorkflow(GitDetails gitInfo)
            throws GitAPIException, WorkflowNotFoundException, IOException {
        QueuedWorkflow queuedWorkflow;

        try {
            boolean safeToAccess = gitSemaphore.acquire(gitInfo.getRepoUrl());
            Git repo = null;
            while (repo == null) {
                try {
                    repo = gitService.getRepository(gitInfo, safeToAccess);
                } catch (RefNotFoundException ex) {
                    // Attempt slashes in branch fix
                    GitDetails correctedForSlash = gitService.transferPathToBranch(gitInfo);
                    if (correctedForSlash != null) {
                        gitInfo = correctedForSlash;
                    } else {
                        throw ex;
                    }
                }
            }
            Path localPath = repo.getRepository().getWorkTree().toPath();
            String latestCommit = gitService.getCurrentCommitID(repo);

            Path workflowFile = localPath.resolve(gitInfo.getPath()).normalize().toAbsolutePath();
            // Prevent path traversal attacks
            if (!workflowFile.startsWith(localPath.normalize().toAbsolutePath())) {
                throw new WorkflowNotFoundException();
            }

            // Check workflow is readable
            if (!Files.isReadable(workflowFile)) {
                throw new WorkflowNotFoundException();
            }

            // Handling of packed workflows
            String packedWorkflowId = gitInfo.getPackedId();
            if (packedWorkflowId == null) {
                if (cwlService.isPacked(workflowFile.toFile())) {
                    List<WorkflowOverview> overviews = cwlService.getWorkflowOverviewsFromPacked(workflowFile.toFile());
                    if (overviews.size() == 0) {
                        throw new IOException("No workflow was found within the packed CWL file");
                    } else {
                        // Dummy queued workflow object to return the list
                        QueuedWorkflow overviewList = new QueuedWorkflow();
                        overviewList.setWorkflowList(overviews);
                        return overviewList;
                    }
                }
            } else {
                // Packed ID specified but was not found
                if (!cwlService.isPacked(workflowFile.toFile())) {
                    throw new WorkflowNotFoundException();
                }
            }

            Workflow basicModel = cwlService.parseWorkflowNative(workflowFile, packedWorkflowId);

            // Set origin details
            basicModel.setRetrievedOn(new Date());
            basicModel.setRetrievedFrom(gitInfo);
            basicModel.setLastCommit(latestCommit);

            // Save the queued workflow to database
            queuedWorkflow = new QueuedWorkflow();
            queuedWorkflow.setTempRepresentation(basicModel);
            queuedWorkflowRepository.save(queuedWorkflow);

            // ASYNC OPERATIONS
            // Parse with cwltool and update model
            try {
                cwlToolRunner.createWorkflowFromQueued(queuedWorkflow);
            } catch (Exception e) {
                logger.error("Could not update workflow with cwltool", e);
            }

        } finally {
            gitSemaphore.release(gitInfo.getRepoUrl());
        }

        // Return this model to be displayed
        return queuedWorkflow;
    }

    /**
     * Retry the running of cwltool to create a new workflow
     * @param queuedWorkflow The workflow to use to update
     */
    public void retryCwltool(QueuedWorkflow queuedWorkflow) {
        queuedWorkflow.setMessage(null);
        queuedWorkflow.setCwltoolStatus(CWLToolStatus.RUNNING);
        queuedWorkflowRepository.save(queuedWorkflow);
        try {
            cwlToolRunner.createWorkflowFromQueued(queuedWorkflow);
        } catch (Exception e) {
            logger.error("Could not update workflow with cwltool", e);
        }
    }

    /**
     * Find a workflow by commit ID and path
     * @param commitID The commit ID of the workflow
     * @param path The path to the workflow within the repository
     * @return A workflow model with the above two parameters
     */
    public Workflow findByCommitAndPath(String commitID, String path) throws WorkflowNotFoundException {
        List<Workflow> matches = workflowRepository.findByCommitAndPath(commitID, path);
        if (matches == null || matches.size() == 0) {
            throw new WorkflowNotFoundException();
        } else if (matches.size() == 1) {
            return matches.get(0);
        } else {
            // Multiple matches means either added by both branch and ID
            // Or packed workflow
            for (Workflow workflow : matches) {
                if (workflow.getRetrievedFrom().getPackedId() != null) {
                    // This is a packed file
                    // TODO: return 300 multiple choices response for this in controller
                    throw new WorkflowNotFoundException();
                }
            }
            // Not a packed workflow, just different references to the same ID
            return matches.get(0);
        }
    }

    /**
     * Get a graph in a particular format and return it
     * @param format The format for the graph file
     * @param gitDetails The Git details of the workflow
     * @return A FileSystemResource representing the graph
     * @throws WorkflowNotFoundException Error getting the workflow or format
     */
    public FileSystemResource getWorkflowGraph(String format, GitDetails gitDetails)
            throws WorkflowNotFoundException {
        // Determine file extension from format
        String extension;
        switch (format) {
            case "svg":
            case "png":
                extension = format;
                break;
            case "xdot":
                extension = "dot";
                break;
            default:
                throw new WorkflowNotFoundException();
        }

        // Get workflow
        Workflow workflow = getWorkflow(gitDetails);
        if (workflow == null) {
            throw new WorkflowNotFoundException();
        }

        // Generate graph and serve the file
        File out = graphVizService.getGraph(workflow.getID() + "." + extension, workflow.getVisualisationDot(), format);
        return new FileSystemResource(out);
    }

    /**
     * Generates the RO bundle for a Workflow and adds it to the model
     * @param workflow The workflow model to create a Research Object for
     */
    private void generateROBundle(Workflow workflow) {
        try {
            ROBundleFactory.createWorkflowRO(workflow);
        } catch (Exception ex) {
            logger.error("Error creating RO Bundle", ex);
        }
    }

    /**
     * Removes a workflow and its research object bundle
     * @param workflow The workflow to be deleted
     */
    private void removeWorkflow(Workflow workflow) {
        // Delete the Research Object Bundle from disk
        if (workflow.getRoBundlePath() != null) {
            File roBundle = new File(workflow.getRoBundlePath());
            if (roBundle.delete()) {
                logger.debug("Deleted Research Object Bundle");
            } else {
                logger.debug("Failed to delete Research Object Bundle");
            }
        }

        // Delete cached graphviz images if they exist
        graphVizService.deleteCache(workflow.getID());

        // Remove the workflow from the database
        workflowRepository.delete(workflow);

        // Remove any queued repositories pointing to the workflow
        queuedWorkflowRepository.deleteByRetrievedFrom(workflow.getRetrievedFrom());
    }

    /**
     * Check for cache expiration based on time and commit sha
     * @param workflow The cached workflow model
     * @return Whether or not there are new commits
     */
    private boolean cacheExpired(Workflow workflow) {
        // If this is a branch and not added by commit ID
        if (!workflow.getRetrievedFrom().getBranch().equals(workflow.getLastCommit())) {
            try {
                // Calculate expiration
                Calendar expireCal = Calendar.getInstance();
                expireCal.setTime(workflow.getRetrievedOn());
                expireCal.add(Calendar.DATE, cacheDays);
                Date expirationDate = expireCal.getTime();

                // Check cached retrievedOn date
                if (expirationDate.before(new Date())) {
                    // Cache expiry time has elapsed
                    // Check current head of the branch with the cached head
                    logger.info("Time has expired for caching, checking commits...");
                    String currentHead;
                    boolean safeToAccess = gitSemaphore.acquire(workflow.getRetrievedFrom().getRepoUrl());
                    try {
                        Git repo = gitService.getRepository(workflow.getRetrievedFrom(), safeToAccess);
                        currentHead = gitService.getCurrentCommitID(repo);
                    } finally {
                        gitSemaphore.release(workflow.getRetrievedFrom().getRepoUrl());
                    }
                    logger.info("Current: " + workflow.getLastCommit() + ", HEAD: " + currentHead);

                    // Reset date in database if there are still no changes
                    boolean expired = !workflow.getLastCommit().equals(currentHead);
                    if (!expired) {
                        workflow.setRetrievedOn(new Date());
                        workflowRepository.save(workflow);
                    }

                    // Return whether the cache has expired
                    return expired;
                }
            } catch(Exception ex){
                // Default to no expiry if there was an API error
                logger.error("API Error when checking for latest commit ID for caching", ex);
            }
        }
        return false;
    }

    public List<Workflow> findRelatedWorkflows(Workflow workflowModel) {
        final int MAX_HITS = 10;
        final List<Workflow> workflows = new ArrayList<>();
        ResultSet related = rdfService.findRelatedWorkflows(workflowModel.getGraphUrl());
        while (related.hasNext() && workflows.size() < MAX_HITS) {
            QuerySolution s = related.nextSolution();
            if (s.contains("g2")) {
                // skip unbound g2 when there are no hits
                String permalink = s.getResource("g2").getURI();
                // workflows.add(getWorkflowByPermalink(permaLink));
            }
        }
        return workflows;

    }
}<|MERGE_RESOLUTION|>--- conflicted
+++ resolved
@@ -19,7 +19,6 @@
 
 package org.commonwl.view.workflow;
 
-<<<<<<< HEAD
 import java.io.File;
 import java.io.IOException;
 import java.nio.file.Files;
@@ -32,8 +31,6 @@
 
 import org.apache.jena.query.QuerySolution;
 import org.apache.jena.query.ResultSet;
-=======
->>>>>>> 6196d341
 import org.commonwl.view.cwl.CWLService;
 import org.commonwl.view.cwl.CWLToolRunner;
 import org.commonwl.view.cwl.CWLToolStatus;
@@ -56,16 +53,6 @@
 import org.springframework.data.domain.Pageable;
 import org.springframework.stereotype.Service;
 
-import java.io.File;
-import java.io.IOException;
-import java.nio.file.Files;
-import java.nio.file.Path;
-import java.nio.file.Paths;
-import java.util.ArrayList;
-import java.util.Calendar;
-import java.util.Date;
-import java.util.List;
-
 @Service
 public class WorkflowService {
 
@@ -554,7 +541,7 @@
     public List<Workflow> findRelatedWorkflows(Workflow workflowModel) {
         final int MAX_HITS = 10;
         final List<Workflow> workflows = new ArrayList<>();
-        ResultSet related = rdfService.findRelatedWorkflows(workflowModel.getGraphUrl());
+        ResultSet related = rdfService.findRelatedWorkflows(workflowModel.getPermalink());
         while (related.hasNext() && workflows.size() < MAX_HITS) {
             QuerySolution s = related.nextSolution();
             if (s.contains("g2")) {
