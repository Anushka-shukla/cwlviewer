--- conflicted
+++ resolved
@@ -38,29 +38,6 @@
 /**
  * Make the graph pannable and zoomable
  */
-<<<<<<< HEAD
-require(['jquery', 'bootstrap.modal', 'renderer', 'svg-pan-zoom'],
-    function ($, modal, renderer, svgPanZoom) {
-        // Load dot graph from the page
-        var dotGraph = $("#dot").val();
-
-        // Initialise graph
-        renderer.init("#graph");
-
-        // Update stage with new dot source
-        renderer.render(dotGraph);
-
-        // Fade the loading and show graph when graph is drawn
-        renderer.renderHandler(function() {
-            $("#loading").fadeOut();
-
-            // Enable svg-pan-zoom on the graph after load transition
-            setTimeout(function() {
-                svgPanZoom('svg', {
-                    zoomEnabled: true,
-                    controlIconsEnabled: true,
-                    preventMouseEventsDefault: false
-=======
 require(['jquery', 'bootstrap.modal', 'svg-pan-zoom', 'hammerjs'],
     function ($, modal, svgPanZoom, hammerjs) {
 
@@ -79,7 +56,6 @@
                 // Listen only for pointer and touch events
                 this.hammer = Hammer(options.svgElement, {
                     inputClass: Hammer.SUPPORT_POINTER_EVENTS ? Hammer.PointerEventInput : Hammer.TouchInput
->>>>>>> 5e8ca27f
                 });
 
                 // Enable pinch
@@ -129,7 +105,8 @@
         svgPanZoom('#graph', {
             zoomEnabled: true,
             controlIconsEnabled: true,
-            customEventsHandler: eventHandler
+            customEventsHandler: eventHandler,
+            preventMouseEventsDefault: false
         });
     });
 
