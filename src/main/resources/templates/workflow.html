--- conflicted
+++ resolved
@@ -105,16 +105,10 @@
                     <img id="githubLogo" src="../static/img/GitHub-Mark-32px.png" th:src="@{/img/GitHub-Mark-32px.png}" width="24" height="24" />
                 </a>
                 <i>Fetched <span th:text="${{workflow.retrievedOn}}">01/12/16 at 21:00</span></i>
-<<<<<<< HEAD
-                <span th:if="${workflow.roBundle == null}"> - Generating download link&hellip; [<a th:href="@{'/workflows/' + ${workflowURL}}" href="#">Refresh</a>]</span>
-                <span th:if="${workflow.roBundle != null}">
-                    - <a th:href="@{'/workflows/' + ${workflow.id} + '/download'}" href="#" download="bundle.zip">Download as Research Object Bundle</a>
-=======
                 <span th:if="${workflow.roBundle == null}" id="ajaxRequired"></span>
                 <span th:class="${workflow.roBundle != null} ? hide : ''" id="generating"> - Generating download link <img alt="loading" src="/img/loading.svg" width="20" height="20" /></span>
                 <span th:class="${workflow.roBundle == null} ? hide : ''" id="generated">
                     - <a th:href="@{'/workflows/' + ${workflow.id} + '/download'}" id="download" href="#" download="bundle.zip">Download as Research Object Bundle</a>
->>>>>>> 63cd35a0
                     <a href="http://www.researchobject.org/" rel="noopener" target="_blank">[?]</a>
                 </span>
             </p>
